--- conflicted
+++ resolved
@@ -4,11 +4,7 @@
 -export([start_link/1]).
 -export([update_tag_table/1]).
 -export([initDB/0, deleteDB/0, storeDB/3, search_by_exact_tag/2]).
-<<<<<<< HEAD
--include("ar.hrl").
-=======
 -include("../ar.hrl").
->>>>>>> 66507e01
 -include_lib("eunit/include/eunit.hrl").
 
 %%% A search node for the Archain network. Given a transaction hash,
@@ -16,12 +12,6 @@
 %%% block containing the transaction.
 %%% For examplary purposes only.
 
-<<<<<<< HEAD
-%% txlist DETS file
--define(TXDATA, "data/txdb.dat").
-=======
-
->>>>>>> 66507e01
 %% @doc For compatibility. Dets database supercedes state.
 -record(state, {
 	db = [] % Stores the 'database' of links to chirps.
@@ -40,13 +30,7 @@
 	initDB(),
 	adt_simple:start(?MODULE, #state{}, Peers).
 
-<<<<<<< HEAD
-%% @doc Find the block associated with a transaction.
-
-%% Initialise the mnesia database
-=======
 %% @doc Initialise the mnesia database
->>>>>>> 66507e01
 initDB() ->
 	application:set_env(mnesia, dir, "data/mnesia"),
 	mnesia:create_schema([node()]),
@@ -65,16 +49,6 @@
 			)
 	end.
 
-<<<<<<< HEAD
-deleteDB() ->
-	mnesia:delete_table(arql_tag).
-
-%% Store a transaction/tag pair in the database
-storeDB(Name, Value, TXid) ->
-	mnesia:dirty_write(#arql_tag { name = Name, value = Value, tx = TXid}).
-
-%% Search for a list of transactions that match the given tag
-=======
 %% @doc Delete the entire ARQL mnesia database
 deleteDB() ->
 	mnesia:delete_table(arql_tag).
@@ -84,7 +58,6 @@
 	mnesia:dirty_write(#arql_tag { name = Name, value = Value, tx = TXid}).
 
 %% @doc Search for a list of transactions that match the given tag
->>>>>>> 66507e01
 search_by_exact_tag(Name, Value) ->
 	mnesia:dirty_select(
 		arql_tag,
@@ -97,27 +70,15 @@
 		]
 	).
 
-<<<<<<< HEAD
-%% @doc Add the transactions in a newly recieved block to the trasction db
-%% S - current state, B - new block
-%% @doc Listen for get_transaction requests, send independant block hash
-%% Back to requesting process.
-%% S - current state, {get_transaction - atom, T - transaction hash,
-%% Process_id - id of the process to return the block hash to}
-=======
 %% @doc Listen for get_tx requests
->>>>>>> 66507e01
 message(S, {get_tx, PID, Name, Value}) ->
 	PID ! search_by_exact_tag(Name, Value),
 	S;
 message(S, _) ->
 	S.
 
-<<<<<<< HEAD
-=======
 %% @doc Updates the table of stored tranasaction data with all of the
 %% transactions in the given block
->>>>>>> 66507e01
 update_tag_table(B) when ?IS_BLOCK(B) ->
 	lists:foreach(
 		fun(TX) ->
@@ -143,11 +104,6 @@
 	);
 update_tag_table(B) ->
 	not_updated.
-<<<<<<< HEAD
-
-%% @doc Add to the dets database all transactions from currently held blocks
-=======
->>>>>>> 66507e01
 
 %% @doc Test that a new tx placed on the network and mined can be searched for
 basic_usage_test() ->
@@ -157,12 +113,8 @@
 	Peers = ar_network:start(10, 10),
 	ar_node:add_peers(hd(Peers), SearchServer),
 	% Generate the transaction.
-<<<<<<< HEAD
-	TX = (ar_tx:new())#tx {tags = [{<<"TestName">>, <<"TestVal">>}]},
-=======
 	RawTX = ar_tx:new(),
 	TX = RawTX#tx {tags = [{<<"TestName">>, <<"TestVal">>}]},
->>>>>>> 66507e01
 	% Add tx to network
 	ar_node:add_tx(hd(Peers), TX),
 	% Begin mining
